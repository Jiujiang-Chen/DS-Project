--- conflicted
+++ resolved
@@ -87,7 +87,6 @@
 
 def load_hand():
 
-<<<<<<< HEAD
     # asset_root = add_assets_path('robot_assets/smg_minitip')
     # asset_file = "smg_tactip.urdf"
     # tactip_name = "tactip_tip"
@@ -95,10 +94,6 @@
     asset_root = add_assets_path('robot_assets/allegro_hora')
     asset_file = "allegro_digitac.urdf"
     tactip_name = "digitac_tip"
-=======
-    asset_root = add_assets_path('robot_assets/allegro_hora')
-    asset_file = "allegro_digitac.urdf"
->>>>>>> 2693194d
 
     asset_options = gymapi.AssetOptions()
     asset_options.disable_gravity = True
@@ -187,10 +182,6 @@
 
     return object_assets[object_names.index(asset_object_name)]
 
-<<<<<<< HEAD
-
-=======
->>>>>>> 2693194d
 # control_joint_names = [
 #     "SMG_F1J1", "SMG_F1J2", "SMG_F1J3",
 #     "SMG_F2J1", "SMG_F2J2", "SMG_F2J3",
@@ -314,11 +305,7 @@
     # pose.p = gymapi.Vec3(0.0, 0.0, 0.275)
     # pose.r = gymapi.Quat(0, 0, 0, 1)
 
-<<<<<<< HEAD
     pose.p = gymapi.Vec3(0.0, -0.02, 0.36)
-=======
-    pose.p = gymapi.Vec3(0.0, 0.005, 0.32)
->>>>>>> 2693194d
     pose.r = gymapi.Quat.from_axis_angle(gymapi.Vec3(0, 1, 0), 0.0*np.pi) * gymapi.Quat.from_axis_angle(gymapi.Vec3(1, 0, 0), 0.5 * np.pi) * gymapi.Quat.from_axis_angle(gymapi.Vec3(0, 0, 1), 0.5 * np.pi)
 
     # object_asset = np.random.choice(object_assets)
@@ -417,17 +404,10 @@
     dt = sim_params.dt
 
     grasp_action = np.array([
-<<<<<<< HEAD
         0.0, act_lim, act_lim, 0.0,
         0.0, act_lim, act_lim, 0.0,
         0.0, act_lim, act_lim, 0.0,
         act_lim, act_lim, act_lim, 0.0,
-=======
-        0.0, act_lim, 0.0, 0.0,
-        0.0, act_lim, 0.0, 0.0,
-        0.0, act_lim, 0.0, 0.0,
-        0.0, act_lim, 0.0, 0.0,
->>>>>>> 2693194d
     ])
 
     for i in range(num_envs):
@@ -528,17 +508,10 @@
         if update_envs == []:
             break
 
-<<<<<<< HEAD
         # for i in update_envs:
         #     # Disable gravity during grasping motion
         #     apply_gravity_compensation_object(envs[i], object_actor_handles[i])
         #     # apply_grasp_action(current_joint_states)
-=======
-        for i in update_envs:
-            # Disable gravity during grasping motion
-            apply_gravity_compensation_object(envs[i], object_actor_handles[i])
-            apply_grasp_action(current_joint_states)
->>>>>>> 2693194d
 
         # step the physics
         gym.simulate(sim)
